= Dependency Management Plugin
Andy Wilkinson
:doctype: book
:idprefix:
:idseparator: -
:toc: left
:toclevels: 4
:tabsize: 4
:numbered:
:sectanchors:
:sectnums:
:hide-uri-scheme:
:docinfo: shared,private
:attribute-missing: warn
:github: https://github.com/spring-gradle-plugins/dependency-management-plugin
:platform-docs: https://docs.spring.io/platform/docs/1.0.1.RELEASE/reference/htmlsingle



[[abstract]]
A Gradle plugin that provides Maven-like dependency management and exclusions



[[introduction]]
== Introduction
Based on the configured dependency management metadata, the Dependency Management Plugin will control the versions of your project's direct and transitive dependencies and will honour any exclusions declared in the poms of your project's dependencies.



[[requirements]]
== Requirements

The Plugin has the following requirements:

<<<<<<< HEAD
 - Gradle 6.x (6.8 or later) or 7.x. Gradle 6.7 and earlier are not supported.
 - Java 8 or later
=======
 - Gradle 2.x (2.9 or later), 3.x, 4.x, 5.x, 6.x, or 7.x.
   Gradle 2.8 and earlier are not supported.
 - Java 6 or later
>>>>>>> 4ca62e51



[[getting-started]]
== Getting Started

The plugin is https://plugins.gradle.org/plugin/io.spring.dependency-management[available in the Gradle Plugin Portal] and can be applied like this:

[source,groovy,indent=0,subs="verbatim,attributes",role="primary"]
.Groovy
----
plugins {
    id "io.spring.dependency-management" version <<version>>
}
----

[source,kotlin,indent=0,subs="verbatim,attributes",role="secondary"]
.Kotlin
----
plugins {
    id("io.spring.dependency-management") version <<version>>
}
----

If you prefer, the plugin is also available from Maven Central and JCenter.

Snapshots are available from https://repo.spring.io/plugins-snapshot and can be used as shown in the following example:

[source,groovy,indent=0,subs="verbatim,attributes",role="primary"]
.Groovy
----
buildscript {
    repositories {
        maven { url 'https://repo.spring.io/plugins-snapshot' }
    }
    dependencies {
        classpath 'io.spring.gradle:dependency-management-plugin:<<snapshot-version>>'
    }
}

apply plugin: "io.spring.dependency-management"
----

[source,kotlin,indent=0,subs="verbatim,attributes",role="secondary"]
.Kotlin
----
buildscript {
  repositories {
    maven {
      url = uri("https://repo.spring.io/plugins-snapshot")
    }
  }
  dependencies {
    classpath("io.spring.gradle:dependency-management-plugin:<<snapshot-version>>")
  }
}

apply(plugin = "io.spring.dependency-management")
----


With this basic configuration in place, you're ready to configure the project's dependency management and declare its dependencies.



[[dependency-management-configuration]]
== Dependency Management Configuration

You have two options for configuring the plugin's dependency management:

1. Use the plugin's DSL to configure dependency management directly
2. Import one or more existing Maven boms.

Dependency management can be applied to every configuration (the default) or to one or more specific configurations.



[[dependency-management-configuration-dsl]]
=== Dependency Management DSL

The DSL allows you to declare dependency management using a `:` separated string to configure the coordinates of the managed dependency, as shown in the following example:

[source,groovy,indent=0,subs="verbatim,attributes",role="primary"]
.Groovy
----
dependencyManagement {
    dependencies {
        dependency 'org.springframework:spring-core:4.0.3.RELEASE'
    }
}
----

[source,groovy,indent=0,subs="verbatim,attributes",role="secondary"]
.Kotlin
----
dependencyManagement {
    dependencies {
        dependency("org.springframework:spring-core:4.0.3.RELEASE")
    }
}
----

Alternatively, you can use a map with `group`, `name`, and `version` entries, as shown in the following example:

[source,groovy,indent=0,subs="verbatim,attributes",role="primary"]
.Groovy
----
dependencyManagement {
    dependencies {
        dependency group:'org.springframework', name:'spring-core', version:'4.0.3.RELEASE'
    }
}
----

[source,groovy,indent=0,subs="verbatim,attributes",role="secondary"]
.Kotlin
----
dependencyManagement {
    dependencies {
        dependency(mapOf(
            "group" to "org.springframework",
            "name" to "spring-core",
            "version" to "4.0.3.RELEASE"
        ))
    }
}
----

With either syntax, this configuration will cause all dependencies (direct or transitive) on `spring-core` to have the version `4.0.3.RELEASE`.
When dependency management is in place, you can declare a dependency without a version, as shown in the following example:

[source,groovy,indent=0,subs="verbatim,attributes",role="primary"]
.Groovy
----
dependencies {
    implementation 'org.springframework:spring-core'
}
----

[source,kotlin,indent=0,subs="verbatim,attributes",role="secondary"]
.Kotlin
----
dependencies {
    implementation("org.springframework:spring-core")
}
----



[[dependency-management-configuration-dsl-dependency-sets]]
==== Dependency Sets

When you want to provide dependency management for multiple modules with the same group and version you should use a dependency set.
Using a dependency set removes the need to specify the same group and version multiple times, as shown in the following example:

[source,groovy,indent=0,subs="verbatim,attributes",role="primary"]
.Groovy
----
dependencyManagement {
     dependencies {
          dependencySet(group:'org.slf4j', version: '1.7.7') {
               entry 'slf4j-api'
               entry 'slf4j-simple'
          }
     }
}
----

[source,kotlin,indent=0,subs="verbatim,attributes",role="secondary"]
.Kotlin
----
dependencyManagement {
    dependencies {
        dependencySet("org.slf4j:1.7.7") {
            entry("slf4j-api")
            entry("slf4j-simple")
        }
    }
}
----



[[dependency-management-configuration-dsl-exclusions]]
==== Exclusions

You can also use the DSL to declare exclusions.
The two main advantages of using this mechanism are that they will be included in the `<dependencyManagement>` of your project's <<pom-generation,generated pom>> and that they will be applied using <<maven-exclusions, Maven's exclusion semantics>>.

An exclusion can be declared on individual dependencies, as shown in the following example:

[source,groovy,indent=0,subs="verbatim,attributes",role="primary"]
.Groovy
----
dependencyManagement {
    dependencies {
        dependency('org.springframework:spring-core:4.0.3.RELEASE') {
            exclude 'commons-logging:commons-logging'
        }
    }
}
----

[source,kotlin,indent=0,subs="verbatim,attributes",role="secondary"]
.Kotlin
----
dependencyManagement {
    dependencies {
        dependency("org.springframework:spring-core:4.0.3.RELEASE") {
            exclude("commons-logging:commons-logging")
        }
    }
}
----

An exclusion can also be declared on an entry in a dependency set, as shown in the following example:

[source,groovy,indent=0,subs="verbatim,attributes",role="primary"]
.Groovy
----
dependencyManagement {
    dependencies {
        dependencySet(group:'org.springframework', version: '4.1.4.RELEASE') {
            entry('spring-core') {
                exclude group: 'commons-logging', name: 'commons-logging'
            }
        }
    }
}
----

[source,groovy,indent=0,subs="verbatim,attributes",role="secondary"]
.Kotlin
----
dependencyManagement {
    dependencies {
        dependencySet("org.springframework:4.1.4.RELEASE") {
            entry("spring-core") {
                exclude(mapOf("group" to "commons-logging", "name" to "commons-logging"))
            }
        }
    }
}
----

As shown in the two examples above, an exclusion can be identified using a string in the form `'group:name'` or a map with `group` and `name` entries.

NOTE: Gradle does not provide an API for accessing a dependency's classifier during resolution.
Unfortunately, this means that dependency management-based exclusions will not work when a classifier is involved.



[[dependency-management-configuration-bom-import]]
=== Importing a Maven Bom

The plugin also allows you to import an existing Maven bom to utilise its dependency management, as shown in the following example:

[source,groovy,indent=0,subs="verbatim,attributes",role="primary"]
.Groovy
----
dependencyManagement {
     imports {
          mavenBom 'io.spring.platform:platform-bom:1.0.1.RELEASE'
     }
}

dependencies {
     implementation 'org.springframework.integration:spring-integration-core'
}
----

[source,kotlin,indent=0,subs="verbatim,attributes",role="secondary"]
.Kotlin
----
dependencyManagement {
    imports {
        mavenBom("io.spring.platform:platform-bom:1.0.1.RELEASE")
    }
}

dependencies {
    implementation("org.springframework.integration:spring-integration-core")
}
----

This configuration will apply the {platform-docs}/#appendix-dependency-versions[versions in the Spring IO Platform bom] to the project's dependencies:

[source,shell,indent=0,subs="verbatim,attributes"]
----
$ gradle dependencies --configuration compileClasspath

> Task :dependencies

------------------------------------------------------------
Root project
------------------------------------------------------------

compileClasspath - Compile classpath for source set 'main'.
\--- org.springframework.integration:spring-integration-core -> 4.0.2.RELEASE
     +--- org.springframework.retry:spring-retry:1.1.0.RELEASE
     |    \--- org.springframework:spring-context:4.0.3.RELEASE -> 4.0.6.RELEASE
     |         +--- org.springframework:spring-aop:4.0.6.RELEASE
     |         |    +--- aopalliance:aopalliance:1.0
     |         |    +--- org.springframework:spring-beans:4.0.6.RELEASE
     |         |    |    \--- org.springframework:spring-core:4.0.6.RELEASE
     |         |    \--- org.springframework:spring-core:4.0.6.RELEASE
     |         +--- org.springframework:spring-beans:4.0.6.RELEASE (*)
     |         +--- org.springframework:spring-core:4.0.6.RELEASE
     |         \--- org.springframework:spring-expression:4.0.6.RELEASE
     |              \--- org.springframework:spring-core:4.0.6.RELEASE
     +--- org.springframework:spring-tx:4.0.5.RELEASE -> 4.0.6.RELEASE
     |    +--- org.springframework:spring-beans:4.0.6.RELEASE (*)
     |    \--- org.springframework:spring-core:4.0.6.RELEASE
     +--- org.springframework:spring-messaging:4.0.5.RELEASE -> 4.0.6.RELEASE
     |    +--- org.springframework:spring-beans:4.0.6.RELEASE (*)
     |    +--- org.springframework:spring-context:4.0.6.RELEASE (*)
     |    \--- org.springframework:spring-core:4.0.6.RELEASE
     +--- org.springframework:spring-context:4.0.5.RELEASE -> 4.0.6.RELEASE (*)
     \--- org.springframework:spring-aop:4.0.5.RELEASE -> 4.0.6.RELEASE (*)
----

It's provided a version of `4.0.2.RELEASE` for the `spring-integration-core` dependency.
It has also set the version of all of the Spring Framework dependencies to `4.0.6.RELEASE`



[[dependency-management-configuration-bom-import-multiple]]
==== Importing Multiple Boms

If you import more than one bom, the order in which the boms are imported can be important.
The boms are processed in the order in which they are imported.
If multiple boms provide dependency management for the same dependency, the dependency management from the last bom will be used.



[[dependency-management-configuration-bom-import-override]]
==== Overriding Versions in a Bom

If you want to deviate slightly from the dependency management provided by a bom, it can be useful to be able to override a particular managed version.
There are two ways to do this:

1. Change the value of a version property
2. Override the dependency management



[[dependency-management-configuration-bom-import-override-property]]
===== Changing the Value of a Version Property

If the bom has been written to use properties for its versions then you can override the version by providing a different value for the relevant version property.

NOTE: You should only use this approach if you do not intend to <<pom-generation, generate and publish a Maven pom>> for your project as it will result in a pom that does not override the version.

Building on the example above, the Spring IO Platform bom that is used contains a property named `spring.version`.
This property determines the version of all of the Spring Framework modules and, by default, its value is `4.0.6.RELEASE`.

A property can be overridden as part of importing a bom, as shown in the following example:

[source,groovy,indent=0,subs="verbatim,attributes",role="primary"]
.Groovy
----
dependencyManagement {
    imports {
        mavenBom('io.spring.platform:platform-bom:1.0.1.RELEASE') {
            bomProperty 'spring.version', '4.0.4.RELEASE'
        }
    }
}
----

[source,kotlin,indent=0,subs="verbatim,attributes",role="secondary"]
.Kotlin
----
dependencyManagement {
    imports {
        mavenBom("io.spring.platform:platform-bom:1.0.1.RELEASE") {
            bomProperty("spring.version", "4.0.4.RELEASE")
        }
    }
}
----

You can also use a map, as shown in the following example:

[source,groovy,indent=0,subs="verbatim,attributes",role="primary"]
.Groovy
----
dependencyManagement {
    imports {
        mavenBom('io.spring.platform:platform-bom:1.0.1.RELEASE') {
            bomProperties([
                'spring.version': '4.0.4.RELEASE'
            ])
        }
    }
}
----

[source,groovy,indent=0,subs="verbatim,attributes",role="secondary"]
.Kotlin
----
dependencyManagement {
    imports {
        mavenBom("io.spring.platform:platform-bom:1.0.1.RELEASE") {
            bomProperties(mapOf(
                "spring.version" to "4.0.4.RELEASE"
            ))
        }
    }
}
----

Alternatively, the property can also be overridden using a project's properties configured via any of the mechanisms that Gradle provides.
You may choose to configure it in your `build.gradle` script, as shown in the following example:

[source,groovy,indent=0,subs="verbatim,attributes",role="primary"]
.Groovy
----
ext['spring.version'] = '4.0.4.RELEASE'
----

[source,kotlin,indent=0,subs="verbatim,attributes",role="secondary"]
.Kotlin
----
ext["spring.version"] = "4.0.4.RELEASE"
----

Or in `gradle.properties`

[source,indent=0,subs="verbatim,attributes"]
----
spring.version=4.0.4.RELEASE
----

Wherever you configure it, the version of any Spring Framework modules will now match the value of the property:

[source,shell,indent=0,subs="verbatim,attributes"]
----
$ gradle dependencies --configuration compileClasspath

> Task :dependencies

------------------------------------------------------------
Root project
------------------------------------------------------------

compileClasspath - Compile classpath for source set 'main'.
\--- org.springframework.integration:spring-integration-core -> 4.0.2.RELEASE
     +--- org.springframework.retry:spring-retry:1.1.0.RELEASE
     |    \--- org.springframework:spring-context:4.0.3.RELEASE -> 4.0.4.RELEASE
     |         +--- org.springframework:spring-aop:4.0.4.RELEASE
     |         |    +--- aopalliance:aopalliance:1.0
     |         |    +--- org.springframework:spring-beans:4.0.4.RELEASE
     |         |    |    \--- org.springframework:spring-core:4.0.4.RELEASE
     |         |    \--- org.springframework:spring-core:4.0.4.RELEASE
     |         +--- org.springframework:spring-beans:4.0.4.RELEASE (*)
     |         +--- org.springframework:spring-core:4.0.4.RELEASE
     |         \--- org.springframework:spring-expression:4.0.4.RELEASE
     |              \--- org.springframework:spring-core:4.0.4.RELEASE
     +--- org.springframework:spring-tx:4.0.5.RELEASE -> 4.0.4.RELEASE
     |    +--- org.springframework:spring-beans:4.0.4.RELEASE (*)
     |    \--- org.springframework:spring-core:4.0.4.RELEASE
     +--- org.springframework:spring-messaging:4.0.5.RELEASE -> 4.0.4.RELEASE
     |    +--- org.springframework:spring-beans:4.0.4.RELEASE (*)
     |    +--- org.springframework:spring-context:4.0.4.RELEASE (*)
     |    \--- org.springframework:spring-core:4.0.4.RELEASE
     +--- org.springframework:spring-context:4.0.5.RELEASE -> 4.0.4.RELEASE (*)
     \--- org.springframework:spring-aop:4.0.5.RELEASE -> 4.0.4.RELEASE (*)
----


[[dependency-management-configuration-bom-import-override-dependency-management]]
===== Overriding the Dependency Management

If the bom that you have imported does not use properties, or you want the override to be honoured in the Maven pom that's generated for your Gradle project, you should use dependency management to perform the override.
For example, if you're using the Spring IO Platform bom, you can override its version of Guava and have that override apply to the generated pom, as shown in the following example:

[source,groovy,indent=0,subs="verbatim,attributes",role="primary"]
.Groovy
----
dependencyManagement {
    imports {
        mavenBom 'io.spring.platform:platform-bom:1.1.1.RELEASE'
    }
    dependencies {
        dependency 'com.google.guava:guava:18.0'
    }
}
----

[source,kotlin,indent=0,subs="verbatim,attributes",role="secondary"]
.Kotlin
----
dependencyManagement {
    imports {
        mavenBom("io.spring.platform:platform-bom:1.1.1.RELEASE")
    }
    dependencies {
        dependency("com.google.guava:guava:18.0")
    }
}
----

This will produce the following `<dependencyManagement>` in the generated pom file:

[source,xml,indent=0,subs="verbatim,attributes"]
----
<dependencyManagement>
    <dependencies>
        <dependency>
            <groupId>io.spring.platform</groupId>
            <artifactId>platform-bom</artifactId>
            <version>1.1.1.RELEASE</version>
            <scope>import</scope>
            <type>pom</type>
        </dependency>
        <dependency>
            <groupId>com.google.guava</groupId>
            <artifactId>guava</artifactId>
            <version>18.0</version>
        </dependency>
    </dependencies>
</dependencyManagement>
----

The dependency management for Guava that's declared directly in the pom takes precedence over any dependency management for Guava in the `platform-bom` that's been imported.

You can also override the dependency management by declaring a dependency and configuring it with the desired version, as shown in the following example:

[source,indent=0,subs="verbatim,attributes"]
----
dependencies {
    implementation("com.google.guava:guava:18.0")
}
----

This will cause any dependency (direct or transitive) on `com.google.guava:guava:18.0` in the `implementation` configuration to use version `18.0`, overriding any dependency management that may exist.
If you do not want a project's dependencies to override its dependency management, this behavior can be disabled using `overriddenByDependencies`, as shown in the following example:

[source,groovy,indent=0,subs="verbatim,attributes",role="primary"]
.Groovy
----
dependencyManagement {
    overriddenByDependencies = false
}
----

[source,kotlin,indent=0,subs="verbatim,attributes",role="secondary"]
.Kotlin
----
dependencyManagement {
    overriddenByDependencies(false)
}
----


[[dependency-management-configuration-import-bom-resolution-strategy]]
==== Configuring the Dependency Management Resolution Strategy

The plugin uses separate, detached configurations for its internal dependency resolution.
You can configure the resolution strategy for these configurations using a closure.
If you're using a snapshot, you may want to disable the caching of an imported bom by configuring Gradle to cache changing modules for zero seconds, as shown in the following example:

[source,groovy,indent=0,subs="verbatim,attributes",role="primary"]
.Groovy
----
dependencyManagement {
    resolutionStrategy {
        cacheChangingModulesFor 0, 'seconds'
    }
}
----

[source,kotlin,indent=0,subs="verbatim,attributes",role="secondary"]
.Kotlin
----
dependencyManagement {
    resolutionStrategy {
        cacheChangingModulesFor(0, TimeUnit.SECONDS)
    }
}
----



[[dependency-management-configuration-specific]]
=== Dependency Management for Specific Configurations

To target dependency management at a single configuration, you nest the dependency management within a block named after the configuration, such as `implementation` as shown in the following example:

[source,indent=0,subs="verbatim,attributes"]
----
dependencyManagement {
     implementation {
          dependencies {
               // …
          }
          imports {
               // …
          }
     }
}
----

To target dependency management at multiple configurations, you use `configurations` to list the configurations to which the dependency management should be applied, as shown in the following example:

[source,groovy,indent=0,subs="verbatim,attributes",role="primary"]
.Groovy
----
dependencyManagement {
     configurations(implementation, custom) {
          dependencies {
               …
          }
          imports {
               …
          }
     }
}
----

[source,kotlin,indent=0,subs="verbatim,attributes",role="secondary"]
.Kotlin
----
dependencyManagement {
    configurations {
        listOf("implementation", "custom").forEach {configName ->
            getByName(configName) {
                dependencies {
                    …
                }
                imports {
                    …
                }
            }
        }

    }
}
----



[[accessing-properties]]
== Accessing Properties from Imported Boms

The plugin makes all of the properties from imported boms available for use in your Gradle build.
Properties from both global dependency management and configuration-specific dependency management can be accessed.
A property named `spring.version` from global dependency management can be accessed as shown in the following example:

[source,groovy,indent=0,subs="verbatim,attributes",role="primary"]
.Groovy
----
dependencyManagement.importedProperties['spring.version']
----

[source,kotlin,indent=0,subs="verbatim,attributes",role="secondary"]
.Kotlin
----
dependencyManagement.importedProperties["spring.version"]
----

The same property from the implementation configuration's dependency management can be accessed as shown in the following example:

[source,groovy,indent=0,subs="verbatim,attributes",role="primary"]
.Groovy
----
dependencyManagement.implementation.importedProperties['spring.version']
----
NOTE: Accessing imported properties for a specific configuration is not currently supported when using the Kotlin DSL.



[[maven-exclusions]]
== Maven Exclusions

While Gradle can consume dependencies described with a Maven pom file, Gradle does not honour Maven's semantics when it is using the pom to build the dependency graph.
A notable difference that results from this is in how exclusions are handled.
This is best illustrated with an example.

Consider a Maven artifact, `exclusion-example`, that declares a dependency on `org.springframework:spring-core` in its pom with an exclusion for `commons-logging:commons-logging`, as illustrated in the following example:

[source,xml,indent=0,subs="verbatim,attributes"]
----
<dependency>
    <groupId>org.springframework</groupId>
    <artifactId>spring-core</artifactId>
    <version>4.1.3.RELEASE</version>
    <exclusions>
        <exclusion>
            <groupId>commons-logging</groupId>
            <artifactId>commons-logging</artifactId>
        </exclusion>
    </exclusions>
</dependency>
----

If we have a Maven project, `consumer`, that depends on `exclusion-example` and `org.springframework:spring-beans` the exclusion in `exlusion-example` prevents a transitive dependency on `commons-logging:commons-logging`.
This can be seen in the following output from `mvn dependency:tree`:

[source,indent=0,subs="verbatim,attributes"]
----
+- com.example:exclusion-example:jar:1.0:compile
|  \- org.springframework:spring-core:jar:4.1.3.RELEASE:compile
\- org.springframework:spring-beans:jar:4.1.3.RELEASE:compile
----

If we create a similar project in Gradle the dependencies are different as the exclusion of `commons-logging:commons-logging` is not honored.
This can be seen in the following output from `gradle dependencies`:

[source,indent=0,subs="verbatim,attributes"]
----
+--- com.example:exclusion-example:1.0
|    \--- org.springframework:spring-core:4.1.3.RELEASE
|         \--- commons-logging:commons-logging:1.2
\--- org.springframework:spring-beans:4.1.3.RELEASE
     \--- org.springframework:spring-core:4.1.3.RELEASE (*)
----

Despite `exclusion-example` excluding `commons-logging` from its `spring-core` dependency, `spring-core` has still pulled in `commons-logging`.

The dependency management plugin improves Gradle's handling of exclusions that have been declared in a Maven pom by honoring Maven's semantics for those exclusions.
This applies to exclusions declared in a project's dependencies that have a Maven pom and exclusions declared in imported Maven boms.



[[maven-exclusions-disabling]]
=== Disabling Maven exclusions

The plugin's support for applying Maven's exclusion semantics can be disabled by setting `applyMavenExclusions` to false, as shown in the following example:

[source,groovy,indent=0,subs="verbatim,attributes",role="primary"]
.Groovy
----
dependencyManagement {
    applyMavenExclusions = false
}
----

[source,kotlin,indent=0,subs="verbatim,attributes",role="secondary"]
.Kotlin
----
dependencyManagement {
    applyMavenExclusions(false)
}
----



[[pom-generation]]
== Pom generation

<<<<<<< HEAD
Gradle's `maven-publish` plugins automatically generate a pom file that describes the
published artifact. The plugin will automatically include any global dependency
management, i.e. dependency management that does not target a specific configuration,
in the `<dependencyManagement>` section of the generated pom file. For example, the
following dependency management configuration:
=======
Gradle's `maven` and `maven-publish` plugins automatically generate a pom file that describes the published artifact.
The plugin will automatically include any global dependency management, i.e. dependency management that does not target a specific configuration, in the `<dependencyManagement>` section of the generated pom file.
For example, the following dependency management configuration:
>>>>>>> 4ca62e51

[source,groovy,indent=0,subs="verbatim,attributes",role="primary"]
.Groovy
----
dependencyManagement {
    imports {
        mavenBom 'com.example:bom:1.0'
    }
    dependencies {
        dependency 'com.example:dependency:1.5'
    }
}
----

[source,kotlin,indent=0,subs="verbatim,attributes",role="secondary"]
.Kotlin
----
dependencyManagement {
    imports {
        mavenBom("com.example:bom:1.0")
    }
    dependencies {
        dependency("com.example:dependency:1.5")
    }
}
----

Will result in the following `<dependencyManagement>` in the generated pom file:

[source,xml,indent=0,subs="verbatim,attributes"]
----
<dependencyManagement>
     <dependencies>
          <dependency>
               <groupId>com.example</groupId>
               <artifactId>bom</artifactId>
               <version>1.0</version>
               <scope>import</scope>
               <type>pom</type>
          <dependency>
          <dependency>
               <groupId>com.example</groupId>
               <artifactId>dependency</artifactId>
               <version>1.5</version>
          </dependency>
     <dependencies>
</dependencyManagement>
----


[[pom-generation-disabling]]
=== Disabling the customization of a generated pom

If you prefer to have complete control over your project's generated pom, you can disable the plugin's customization by setting `enabled` to false, as shown in the following example:

[source,groovy,indent=0,subs="verbatim,attributes",role="primary"]
.Groovy
----
dependencyManagement {
    generatedPomCustomization {
        enabled = false
    }
}
----

[source,kotlin,indent=0,subs="verbatim,attributes",role="secondary"]
.Kotlin
----
dependencyManagement {
    generatedPomCustomization {
        enabled(false)
    }
}
----



[[pom-generation-manual]]
=== Configuring your own pom

<<<<<<< HEAD
If your build creates a pom outside of Gradle's standard `maven-publish` mechanism you
can still configure its dependency management by using the `pomConfigurer` from
`dependencyManagement`:
=======
If your build creates a pom outside of Gradle's standard `maven` and `maven-publish` mechanisms you can still configure its dependency management by using the `pomConfigurer` from `dependencyManagement`:
>>>>>>> 4ca62e51

[source,indent=0,subs="verbatim,attributes"]
----
dependencyManagement.pomConfigurer.configurePom(yourPom)
----



[[working-with-managed-versions]]
== Working with the Managed Versions


[[working-with-managed-versions-dependency-management-task]]
=== Dependency Management Task

The plugin provides a task, `dependencyManagement`, that will output a report of the project's dependency management, as shown in the following example:

[source,shell,indent=0,subs="verbatim,attributes"]
----
$  gradle dependencyManagement

> Task :dependencyManagement

------------------------------------------------------------
Root project
------------------------------------------------------------

global - Default dependency management for all configurations
    org.springframework:spring-core 4.1.5.RELEASE

annotationProcessor - Dependency management for the annotationProcessor configuration
No configuration-specific dependency management

apiElements - Dependency management for the apiElements configuration
No configuration-specific dependency management

archives - Dependency management for the archives configuration
No configuration-specific dependency management

compile - Dependency management for the compile configuration
No configuration-specific dependency management

compileClasspath - Dependency management for the compileClasspath configuration
No configuration-specific dependency management

compileOnly - Dependency management for the compileOnly configuration
No configuration-specific dependency management

default - Dependency management for the default configuration
No configuration-specific dependency management

implementation - Dependency management for the implementation configuration
No configuration-specific dependency management

runtime - Dependency management for the runtime configuration
No configuration-specific dependency management

runtimeClasspath - Dependency management for the runtimeClasspath configuration
No configuration-specific dependency management

runtimeElements - Dependency management for the runtimeElements configuration
No configuration-specific dependency management

runtimeOnly - Dependency management for the runtimeOnly configuration
No configuration-specific dependency management

testAnnotationProcessor - Dependency management for the testAnnotationProcessor configuration
No configuration-specific dependency management

testCompile - Dependency management for the testCompile configuration
No configuration-specific dependency management

testCompileClasspath - Dependency management for the testCompileClasspath configuration
    org.springframework:spring-beans 4.1.5.RELEASE
    org.springframework:spring-core 4.1.5.RELEASE

testCompileOnly - Dependency management for the testCompileOnly configuration
No configuration-specific dependency management

testImplementation - Dependency management for the testImplementation configuration
    org.springframework:spring-beans 4.1.5.RELEASE
    org.springframework:spring-core 4.1.5.RELEASE

testRuntime - Dependency management for the testRuntime configuration
No configuration-specific dependency management

testRuntimeClasspath - Dependency management for the testRuntimeClasspath configuration
    org.springframework:spring-beans 4.1.5.RELEASE
    org.springframework:spring-core 4.1.5.RELEASE

testRuntimeOnly - Dependency management for the testRuntimeOnly configuration
No configuration-specific dependency management
----

This report is produced by a project with the following dependency management:

[source,groovy,indent=0,subs="verbatim,attributes"]
----
dependencyManagement {
    dependencies {
        dependency 'org.springframework:spring-core:4.1.5.RELEASE'
    }
    testImplementation {
        dependencies {
            dependency 'org.springframework:spring-beans:4.1.5.RELEASE'
        }
    }
}
----


[[working-with-managed-versions-programmatic-access]]
=== Programmatic access

The plugin provides an API for accessing the versions provided by the configured dependency management.
The managed versions from global dependency management are available from `dependencyManagement.managedVersions`, as shown in the following example:

[source,groovy,indent=0,subs="verbatim,attributes",role="primary"]
.Groovy
----
def managedVersions = dependencyManagement.managedVersions
----

[source,groovy,indent=0,subs="verbatim,attributes",role="secondary"]
.Kotlin
----
val managedVersions = dependencyManagement.managedVersions
----

Managed versions from configuration-specific dependency management are available from `dependencyManagement.<configuration>.managedVersions`, as shown in the following example for the `implementation `configuratation`:

[source,groovy,indent=0,subs="verbatim,attributes",role="primary"]
.Groovy
----
def managedVersions = dependencyManagement.implementation.managedVersions
----

[source,kotlin,indent=0,subs="verbatim,attributes",role="secondary"]
.Kotlin
----
dependencyManagement.getManagedVersionsForConfiguration(configurations.getByName("implementation"))
----

The managed versions are of map of `groupId:artifactId` to `version`, as shown in the following example for accessing the version of `org.springframework:spring-core`:

[source,groovy,indent=0,subs="verbatim,attributes",role="primary"]
.Groovy
----
def springCoreVersion = managedVersions['org.springframework:spring-core']
----

[source,kotlin,indent=0,subs="verbatim,attributes",role="secondary"]
.Kotlin
----
val springCoreVersion = managedVersions["org.springframework:spring-core"]
----<|MERGE_RESOLUTION|>--- conflicted
+++ resolved
@@ -33,14 +33,9 @@
 
 The Plugin has the following requirements:
 
-<<<<<<< HEAD
- - Gradle 6.x (6.8 or later) or 7.x. Gradle 6.7 and earlier are not supported.
+ - Gradle 6.x (6.8 or later) or 7.x.
+   Gradle 6.7 and earlier are not supported.
  - Java 8 or later
-=======
- - Gradle 2.x (2.9 or later), 3.x, 4.x, 5.x, 6.x, or 7.x.
-   Gradle 2.8 and earlier are not supported.
- - Java 6 or later
->>>>>>> 4ca62e51
 
 
 
@@ -793,17 +788,9 @@
 [[pom-generation]]
 == Pom generation
 
-<<<<<<< HEAD
-Gradle's `maven-publish` plugins automatically generate a pom file that describes the
-published artifact. The plugin will automatically include any global dependency
-management, i.e. dependency management that does not target a specific configuration,
-in the `<dependencyManagement>` section of the generated pom file. For example, the
-following dependency management configuration:
-=======
-Gradle's `maven` and `maven-publish` plugins automatically generate a pom file that describes the published artifact.
-The plugin will automatically include any global dependency management, i.e. dependency management that does not target a specific configuration, in the `<dependencyManagement>` section of the generated pom file.
+Gradle's `maven-publish` plugin automatically generates a pom file that describes the published artifact.
+The dependency management plugin will automatically include any global dependency management, i.e. dependency management that does not target a specific configuration, in the `<dependencyManagement>` section of the generated pom file.
 For example, the following dependency management configuration:
->>>>>>> 4ca62e51
 
 [source,groovy,indent=0,subs="verbatim,attributes",role="primary"]
 .Groovy
@@ -884,13 +871,7 @@
 [[pom-generation-manual]]
 === Configuring your own pom
 
-<<<<<<< HEAD
-If your build creates a pom outside of Gradle's standard `maven-publish` mechanism you
-can still configure its dependency management by using the `pomConfigurer` from
-`dependencyManagement`:
-=======
-If your build creates a pom outside of Gradle's standard `maven` and `maven-publish` mechanisms you can still configure its dependency management by using the `pomConfigurer` from `dependencyManagement`:
->>>>>>> 4ca62e51
+If your build creates a pom outside of Gradle's standard `maven-publish` mechanism you can still configure its dependency management by using the `pomConfigurer` from `dependencyManagement`:
 
 [source,indent=0,subs="verbatim,attributes"]
 ----
